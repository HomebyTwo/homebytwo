--- conflicted
+++ resolved
@@ -1,26 +1,24 @@
-<<<<<<< HEAD
+from functools import partial
 from pathlib import Path
 
 from django.core.files.uploadedfile import SimpleUploadedFile
+import httpretty
 
 from pytest import fixture
 
 from .utils.factories import AthleteFactory
-from .utils.tests import open_data
-=======
-from functools import partial
-from pathlib import Path
-import httpretty
-from pytest import fixture
-
-from .utils.factories import AthleteFactory
 from .utils.tests import open_data, raise_connection_error
->>>>>>> 2349c79d
 
 
 @fixture(autouse=True)
 def media_storage(settings, tmpdir):
     settings.MEDIA_ROOT = tmpdir.strpath
+
+
+@fixture()
+def celery(settings):
+    settings.CELERY_TASK_ALWAYS_EAGER = True
+    settings.CELERY_TASK_EAGER_PROPAGATES = True
 
 
 @fixture()
@@ -31,7 +29,6 @@
 
 
 @fixture()
-<<<<<<< HEAD
 def test_dir_path(request):
     def _test_dir_path():
         return Path(request.module.__file__).parent.resolve()
@@ -43,19 +40,6 @@
 def open_file(test_dir_path):
     def _open_file(file, binary=False):
         return open_data(file, test_dir_path(), binary)
-=======
-def data_dir_path(request):
-    def _data_dir_path():
-        return Path(request.module.__file__).parent.resolve()
-
-    return _data_dir_path
-
-
-@fixture()
-def open_file(data_dir_path):
-    def _open_file(file, binary=False):
-        return open_data(file, data_dir_path(), binary)
->>>>>>> 2349c79d
 
     return _open_file
 
@@ -66,22 +50,6 @@
         return open_file(file, binary=binary).read()
 
     return _read_file
-
-
-@fixture()
-<<<<<<< HEAD
-def uploaded_file(read_file):
-    def _uploaded_file(file):
-        return SimpleUploadedFile(
-            name=file,
-            content=read_file(file, binary=True),
-        )
-
-    return _uploaded_file
-=======
-def celery(settings):
-    settings.CELERY_TASK_ALWAYS_EAGER = True
-    settings.CELERY_TASK_EAGER_PROPAGATES = True
 
 
 @fixture()
@@ -115,6 +83,17 @@
 
 
 @fixture()
+def uploaded_file(read_file):
+    def _uploaded_file(file):
+        return SimpleUploadedFile(
+            name=file,
+            content=read_file(file, binary=True),
+        )
+
+    return _uploaded_file
+
+
+@fixture()
 def intercept(read_file, enable_httpretty):
     def _intercept(call, url, response_json, method="get", status=200, *args, **kwargs):
         return enable_httpretty(
@@ -142,5 +121,4 @@
 
 @fixture()
 def not_found(intercept):
-    return partial(intercept, status=404)
->>>>>>> 2349c79d
+    return partial(intercept, status=404)