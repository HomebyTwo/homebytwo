from django.contrib import messages
from django.contrib.auth.decorators import login_required
from django.shortcuts import (
    redirect,
    render,
)
from requests.exceptions import ConnectionError
from stravalib.exc import AccessUnauthorized

from ..routes.models import Place
from .decorators import (
    strava_required,
    switerland_mobility_required,
)
from .filters import PlaceFilter
from .forms import SwitzerlandMobilityLogin
<<<<<<< HEAD
from .models import StravaRoute, SwitzerlandMobilityRoute
from .tasks import import_strava_activities
from .utils import (SwitzerlandMobilityError, get_checkpoints, get_route_form,
                    get_route_places_formset, get_strava_client, post_route_form,
                    post_route_places_formset, save_detail_forms)
=======
from .models import (
    StravaRoute,
    SwitzerlandMobilityRoute,
)
from .utils import (
    SwitzerlandMobilityError,
    get_checkpoints,
    get_place_type_choices,
    get_route_form,
    get_route_places_formset,
    post_route_form,
    post_route_places_formset,
    save_detail_forms,
)
>>>>>>> beed5dd8

# Switzerland Mobility info for the templates.
SWITZERLAND_MOBILITY_SOURCE_INFO = {
    'name': 'Switzerland Mobility Plus',
    'svg': 'images/switzerland_mobility.svg',
    'muted_svg': 'images/switzerland_mobility_muted.svg',
    'route_view': 'switzerland_mobility_route',
    'routes_view': 'switzerland_mobility_routes',
}

# Strava info for templates.
STRAVA_SOURCE_INFO = {
    'name': 'Strava',
    'svg': 'images/strava.svg',
    'muted_svg': 'images/strava_muted.svg',
    'route_view': 'strava_route',
    'routes_view': 'strava_routes',
}


@login_required
def index(request):
    return render(request, 'importers/index.html')


@login_required
def strava_connect(request):
    return render(request, 'importers/strava/connect.html')


@login_required
@strava_required
def strava_routes(request):

    template = 'importers/routes.html'
    context = {'source': STRAVA_SOURCE_INFO}

    # Retrieve routes from Strava
    try:
        new_routes, old_routes = StravaRoute.objects.get_routes_list_from_server(user=request.user)

    except ConnectionError as error:
        message = "Could not connect to Strava: {}".format(error)
        messages.error(request, message)
        return render(request, template, context)

    except AccessUnauthorized:
        message = ('Strava Authorization refused. Try to connect to Strava again')
        messages.error(request, message)
        return redirect('strava_connect')

<<<<<<< HEAD
    # Retrieve routes from Strava
    new_routes, old_routes = StravaRoute.objects.get_routes_list_from_server(
        user=request.user,
        strava_client=strava_client
        )

    # Retrieve Strava activities with Celery
    import_strava_activities.delay(
        user_id=request.user.id,
        strava_token=strava_client.access_token
    )

=======
>>>>>>> beed5dd8
    context.update({
        'new_routes': new_routes,
        'old_routes': old_routes,
    })

    return render(request, template, context)


@login_required
@strava_required
def strava_route(request, source_id):
    """
    Detail view to import a route from Strava.
    """

    # default values for variables passed to the request context
    places = False
    route_form = False
    route_places_formset = False
    place_filter = False

    # model instance from source_id
    route = StravaRoute(source_id=source_id)

    # with a POST request try to save route and places
    if request.method == 'POST':

        # populate route_form with POST data
        route_form = post_route_form(request, route)

        # populate the route_places_formset with POST data
        route_places_formset = post_route_places_formset(request, route)

        # validate forms and save the route and places
        new_route = save_detail_forms(
            request,
            route_form,
            route_places_formset
        )

        # Success! redirect to the page of the newly imported route
        if new_route:
            message = 'Route imported successfully from Strava'
            messages.success(request, message)
            return redirect('routes:route', pk=new_route.id)

    if request.method == 'GET':

        # add user to route to retrieve details from Strava and
        # to check if it has already been imported
        route.owner = request.user

        # get route details from Strava API
        route.get_route_details()

        # find places along the route
        places_qs = Place.objects.get_places_from_line(route.geom, 75)

        # filter bus stops for bike routes
        if route.activity_type == 'Bike':
            places_qs = places_qs.exclude(place_type=Place.BUS_STATION)

        # define place_type filter
        place_filter = PlaceFilter(
            request.GET,
            queryset=places_qs,
        )

        place_type_choices = get_place_type_choices(places_qs)
        place_filter.form.fields['place_type'].choices = place_type_choices

        # populate the route_form with route details
        route_form = get_route_form(route)

        # get checkpoints along the way
        checkpoints = get_checkpoints(route, place_filter.qs)

        # get form to save places along the route
        route_places_formset = get_route_places_formset(route, checkpoints)

        # prepare zipped list for the template
        places = zip(checkpoints, route_places_formset.forms)

    context = {
        'filter': place_filter,
        'route': route,
        'route_form': route_form,
        'places': places,
        'places_form': route_places_formset,
        'source': STRAVA_SOURCE_INFO
    }

    template = 'importers/route.html'

    return render(request, template, context)


@login_required
@switerland_mobility_required
def switzerland_mobility_routes(request):
    """
    retrieve the list of Switzerland Mobility Plus routes
    for the user.
    """
    # Retrieve remote routes from Switzerland Mobility
    manager = SwitzerlandMobilityRoute.objects

    try:
        new_routes, old_routes = manager.get_remote_routes(
            request.session,
            request.user,
        )

    except ConnectionError as error:
        messages.error(request, error)
        new_routes, old_routes = None, None

    except SwitzerlandMobilityError as error:
        messages.error(request, error)
        new_routes, old_routes = None, None

    template = 'importers/routes.html'
    context = {
        'source': SWITZERLAND_MOBILITY_SOURCE_INFO,
        'new_routes': new_routes,
        'old_routes': old_routes,
    }

    return render(request, template, context)


@login_required
def switzerland_mobility_route(request, source_id):
    """
    Main import page for Switzerland Mobility.
    There is a modelform for the route and a modelformset
    for the places found along the route.

    The route form is instanciated with the json data retrieved from
    Switzerland Mobility.

    The places_form is populated with places found along the retrieved route
    using a query to the database.
    """

    # default values for variables passed to the request context
    places = []
    route_form = False
    route_places_formset = False
    place_filter = False

    # model instance with source_id
    route = SwitzerlandMobilityRoute(source_id=source_id)

    # with a POST request try to save route and places
    if request.method == 'POST':

        # populate the route_form with POST data
        route_form = post_route_form(request, route)

        # populate the route_places_formset with POST data
        route_places_formset = post_route_places_formset(request, route)

        # validate forms and save the route and places
        new_route = save_detail_forms(
            request,
            route_form,
            route_places_formset
        )

        # Success! redirect to the page of the newly imported route
        if new_route:
            message = 'Route imported successfully from Switzerland Mobility'
            messages.success(request, message)
            return redirect('routes:route', pk=new_route.id)

    # GET request
    if request.method == 'GET':

        # fetch route details from Switzerland Mobility
        try:
            route.get_route_details()

        except ConnectionError as error:
            messages.error(request, error)

        except SwitzerlandMobilityError as error:
            messages.error(request, error)

        # no exception
        else:
            # add user to check if route has already been imported
            route.owner = request.user
            places_qs = Place.objects.get_places_from_line(route.geom, 75)

            # filter bus stops for bike routes
            if route.activity_type == 'Bike':
                places_qs = places_qs.exclude(place_type=Place.BUS_STATION)

            # define place_type filter
            place_filter = PlaceFilter(
                request.GET,
                queryset=places_qs
            )

            place_type_choices = get_place_type_choices(places_qs)
            place_filter.form.fields['place_type'].choices = place_type_choices

            # populate the route_form with route details
            route_form = get_route_form(route)

            # find checkpoints along the route
            checkpoints = get_checkpoints(route, place_filter.qs)

            # get form set to save route places
            route_places_formset = get_route_places_formset(route, checkpoints)

            # arrange places and formsets for template
            places = zip(checkpoints, route_places_formset.forms)

    context = {
        'filter': place_filter,
        'route': route,
        'route_form': route_form,
        'places': places,
        'places_form': route_places_formset,
        'source': SWITZERLAND_MOBILITY_SOURCE_INFO
    }

    template = 'importers/route.html'

    return render(request, template, context)


@login_required
def switzerland_mobility_login(request):
    template = 'importers/switzerland_mobility/login.html'

    # POST request, validate and login
    if request.method == 'POST':

        # instanciate login form and populate it with POST data:
        form = SwitzerlandMobilityLogin(request.POST)

        # If the form validates,
        # try to retrieve the Switzerland Mobility cookies
        if form.is_valid():
            cookies = form.retrieve_authorization_cookie(request)

            # cookies retrieved successfully
            if cookies:
                # add cookies to the user session
                request.session['switzerland_mobility_cookies'] = cookies
                # redirect to the route list
                return redirect('switzerland_mobility_routes')

        # something went wrong, render the login page,
        # errors handled in messages
        context = {'form': form}
        return render(request, template, context)

    # GET request, print the form
    else:
        form = SwitzerlandMobilityLogin()
        context = {'form': form}
        return render(request, template, context)<|MERGE_RESOLUTION|>--- conflicted
+++ resolved
@@ -4,8 +4,9 @@
     redirect,
     render,
 )
+from stravalib.exc import AccessUnauthorized
+
 from requests.exceptions import ConnectionError
-from stravalib.exc import AccessUnauthorized
 
 from ..routes.models import Place
 from .decorators import (
@@ -14,17 +15,11 @@
 )
 from .filters import PlaceFilter
 from .forms import SwitzerlandMobilityLogin
-<<<<<<< HEAD
-from .models import StravaRoute, SwitzerlandMobilityRoute
-from .tasks import import_strava_activities
-from .utils import (SwitzerlandMobilityError, get_checkpoints, get_route_form,
-                    get_route_places_formset, get_strava_client, post_route_form,
-                    post_route_places_formset, save_detail_forms)
-=======
 from .models import (
     StravaRoute,
     SwitzerlandMobilityRoute,
 )
+
 from .utils import (
     SwitzerlandMobilityError,
     get_checkpoints,
@@ -35,7 +30,6 @@
     post_route_places_formset,
     save_detail_forms,
 )
->>>>>>> beed5dd8
 
 # Switzerland Mobility info for the templates.
 SWITZERLAND_MOBILITY_SOURCE_INFO = {
@@ -87,21 +81,11 @@
         messages.error(request, message)
         return redirect('strava_connect')
 
-<<<<<<< HEAD
     # Retrieve routes from Strava
     new_routes, old_routes = StravaRoute.objects.get_routes_list_from_server(
         user=request.user,
-        strava_client=strava_client
-        )
-
-    # Retrieve Strava activities with Celery
-    import_strava_activities.delay(
-        user_id=request.user.id,
-        strava_token=strava_client.access_token
-    )
-
-=======
->>>>>>> beed5dd8
+        )
+
     context.update({
         'new_routes': new_routes,
         'old_routes': old_routes,
