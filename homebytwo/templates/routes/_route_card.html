--- conflicted
+++ resolved
@@ -7,13 +7,9 @@
   <a href="{{ route.display_url }}">
     <div class="media">
       <div class="media__left">
-<<<<<<< HEAD
-        <img src="{{ route.image.thumb.url|default:svg }}" alt="" height="45" width="45"/>
-=======
         {% if route.svg %}
           <img src="{{ route.image.thumb.url|default:svg }}" alt="" height="45" width="45" />
         {% endif %}
->>>>>>> 4ffb6398
       </div>
       <div class="media__body relative-parent">
         <h4 class="mrgv0">{{ route.name }}</h4>
