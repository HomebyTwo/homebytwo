--- conflicted
+++ resolved
@@ -1,9 +1,4 @@
 {% extends "base.html" %}
-<<<<<<< HEAD
-=======
-{% load geojson_tags humanize leaflet_tags %}
-
->>>>>>> f2495daa
 
 {% block title %}Home by Two - {{ route.name }}{% endblock %}
 
