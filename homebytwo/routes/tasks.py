--- conflicted
+++ resolved
@@ -211,28 +211,27 @@
     object_id = transaction.body["object_id"]
     aspect_type = transaction.body["aspect_type"]
 
-<<<<<<< HEAD
-    # create a new activity if it does not exist already
-    if object_type == "activity":
-
-        # retrieve the activity from the database if it exists
-        try:
-            activity = Activity.objects.get(strava_id=object_id)
-
-        # if the activity does not exist, create a stub
-        except Activity.DoesNotExist:
-            activity = Activity(athlete=athlete, strava_id=object_id)
-
-        # create or update activity from the Strava server
-        if aspect_type in ["create", "update"]:
-            activity.update_from_strava()
-
-        # delete activity, if it exists
-        if aspect_type == "delete" and activity.id:
-            activity.delete()
-
-    else:
-        logger.info(f"No action triggered by Strava Event: {object_type}")
+    # we only support activity update
+    if not object_type == "activity":
+        logger.info(f"Strava event with object type: {object_type} has triggered no action. ")
+        return
+
+    # get activity from database or create a new one
+    activity = Activity.get_or_stub(object_id, athlete)
+
+    # create or update activity with Strava
+    if aspect_type in ["create", "update"]:
+        # retrieve activity information from Strava
+        strava_activity = activity.get_activity_from_strava()
+        # activity was found on Strava and is supported by Homebytwo
+        if strava_activity and is_activity_supported(strava_activity):
+            activity.update_with_strava_data(strava_activity)
+            return True
+
+    # Activity is not supported by Homebytwo or the transaction `aspect_type` is `delete`
+    if activity.id:
+        activity.delete()
+        logger.info(f"Strava activity: {object_id} was deleted from Homebytwo.")
 
 
 @shared_task
@@ -275,27 +274,4 @@
 
     table.upsert_rows(rows, key_columns=[COLUMNS["ID"]])
 
-    return f"Updated {len(rows)} rows in Coda table at https://coda.io/d/{doc_id}"
-=======
-    # we only support activity update
-    if not object_type == "activity":
-        logger.info(f"Strava event with object type: {object_type} has triggered no action. ")
-        return
-
-    # get activity from database or create a new one
-    activity = Activity.get_or_stub(object_id, athlete)
-
-    # create or update activity with Strava
-    if aspect_type in ["create", "update"]:
-        # retrieve activity information from Strava
-        strava_activity = activity.get_activity_from_strava()
-        # activity was found on Strava and is supported by Homebytwo
-        if strava_activity and is_activity_supported(strava_activity):
-            activity.update_with_strava_data(strava_activity)
-            return True
-
-    # Activity is not supported by Homebytwo or the transaction `aspect_type` is `delete`
-    if activity.id:
-        activity.delete()
-        logger.info(f"Strava activity: {object_id} was deleted from Homebytwo.")
->>>>>>> 2349c79d
+    return f"Updated {len(rows)} rows in Coda table at https://coda.io/d/{doc_id}"