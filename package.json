--- conflicted
+++ resolved
@@ -14,7 +14,7 @@
     "@babel/plugin-proposal-object-rest-spread": "^7.3.1",
     "@babel/preset-env": "^7.3.1",
     "autoprefixer": "^8.6.5",
-    "axios": "^0.18.0",
+    "axios": "^0.18.1",
     "babel-loader": "^8.0.5",
     "css-loader": "^0.28.11",
     "cssnano": "^4.1.8",
@@ -22,13 +22,9 @@
     "file-loader": "^1.1.11",
     "kanbasu": "^2.4.0",
     "mini-css-extract-plugin": "^0.4.5",
-<<<<<<< HEAD
-    "node-sass": "^4.12.0",
-=======
     "node-sass": "^4.13.1",
->>>>>>> ec721ee5
     "postcss": "^6.0.23",
-    "postcss-cli": "^5.0.1",
+    "postcss-cli": "^7.1.2",
     "postcss-loader": "^2.1.6",
     "sass-loader": "^6.0.7",
     "style-loader": "^0.20.3",
@@ -40,11 +36,11 @@
     "vue-template-compiler": "^2.5.22",
     "vuex": "^3.1.0",
     "webpack": "^4.29.0",
-    "webpack-cli": "^3.2.1",
-    "webpack-dev-server": "^3.1.14"
+    "webpack-cli": "^3.3.12",
+    "webpack-dev-server": "^3.11.0"
   },
   "browserslist": "Last 2 versions, IE 11",
   "dependencies": {
-    "sass": "^1.16.1"
+    "sass": "^1.26.10"
   }
 }